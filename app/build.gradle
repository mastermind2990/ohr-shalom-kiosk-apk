--- conflicted
+++ resolved
@@ -11,13 +11,8 @@
         applicationId "com.ohrshalom.kioskapp"
         minSdk 26
         targetSdk 34
-<<<<<<< HEAD
-        versionCode 13
-        versionName "1.9.1-beta-1"
-=======
-        versionCode 14
-        versionName "1.9.1-beta-1-auto-configured"
->>>>>>> 68337a3f
+        versionCode 15
+        versionName "1.9.2-feature-auto-config"
 
         testInstrumentationRunner "androidx.test.runner.AndroidJUnitRunner"
     }
